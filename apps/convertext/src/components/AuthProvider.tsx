import React, { createContext, useContext, useEffect, useState } from 'react';
import { 
  signInWithGoogle, 
  signOut, 
  getCurrentUser, 
  getUserProfile,
  onAuthStateChange 
} from '../lib/supabase/auth';
import { createClient } from '../lib/supabase/client';
import { migrateLocalStorageToSupabase } from '../utils/workflow-supabase';
import type { Database } from '../lib/supabase/database.types';

type Profile = Database['public']['Tables']['profiles']['Row'];
type User = any; // Supabase User type

interface PendingConversion {
  taskDescription: string;
  text: string;
  exampleOutput?: string;
}

interface AuthContextType {
  user: User | null;
  profile: Profile | null;
  loading: boolean;
  signIn: (pendingConversion?: PendingConversion) => Promise<void>;
  signOut: () => Promise<void>;
  refreshProfile: () => Promise<void>;
}

const AuthContext = createContext<AuthContextType | undefined>(undefined);

export function useAuth() {
  const context = useContext(AuthContext);
  if (!context) {
    throw new Error('useAuth must be used within an AuthProvider');
  }
  return context;
}

interface AuthProviderProps {
  children: React.ReactNode;
}

export function AuthProvider({ children }: AuthProviderProps) {
  const [user, setUser] = useState<User | null>(null);
  const [profile, setProfile] = useState<Profile | null>(null);
  const [loading, setLoading] = useState(true);

  const refreshProfile = async () => {
    if (user) {
      try {
        const userProfile = await getUserProfile();
        setProfile(userProfile);
      } catch (error) {
        console.error('Failed to load user profile:', error);
      }
    } else {
      setProfile(null);
    }
  };

  useEffect(() => {
    let unsubscribe: (() => void) | null = null;

    // Set up auth state listener and handle initial session
    const setupAuth = async () => {
      // Handle auth session from URL (for OAuth callback)
      const supabase = createClient();
      const hashParams = new URLSearchParams(window.location.hash.substring(1));
      if (hashParams.get('access_token')) {
        try {
          const { error } = await supabase.auth.getSession();
          if (error) {
            console.error('Failed to get session:', error);
          }
          // Clear the hash from URL
          window.history.replaceState(null, '', window.location.pathname);
        } catch (error) {
          console.error('Failed to handle auth session:', error);
        }
      }

      // Get initial session
      try {
        const { data: { session } } = await supabase.auth.getSession();
        if (session?.user) {
          setUser(session.user);
          // Load profile for the authenticated user
          try {
            const userProfile = await getUserProfile();
            setProfile(userProfile);
          } catch (error) {
            console.error('Failed to load user profile:', error);
          }
          
          // Migrate localStorage data to Supabase on first sign-in
          try {
            await migrateLocalStorageToSupabase();
          } catch (error) {
            console.warn('Failed to migrate localStorage data:', error);
          }
        }
      } catch (error) {
        console.error('Failed to get initial session:', error);
      }

      // Set up auth state change listener
      unsubscribe = await onAuthStateChange(async (authUser) => {
        setUser(authUser);

        if (authUser) {
          // Load profile for the authenticated user
          try {
            const userProfile = await getUserProfile();
            setProfile(userProfile);
          } catch (error) {
            console.error('Failed to load user profile:', error);
          }
          
          // Migrate localStorage data to Supabase on first sign-in
          try {
            await migrateLocalStorageToSupabase();
          } catch (error) {
            console.warn('Failed to migrate localStorage data:', error);
          }
        } else {
          setProfile(null);
        }
      });

      // Set loading to false after everything is set up
      setLoading(false);
    };

    setupAuth();

    return () => {
      if (unsubscribe) {
        unsubscribe();
      }
    };
  }, []);

<<<<<<< HEAD
  useEffect(() => {
    // Handle auth session from URL (for OAuth callback)
    const handleAuthSession = async () => {
      const supabase = createClient();
      
      // Check if there's a session in the URL hash (for implicit flow)
      const hashParams = new URLSearchParams(window.location.hash.substring(1));
      if (hashParams.get('access_token')) {
        try {
          const { error } = await supabase.auth.getSession();
          if (error) {
            console.error('Failed to get session:', error);
          }
          // Clear the hash from URL
          window.history.replaceState(null, '', window.location.pathname);
        } catch (error) {
          console.error('Failed to handle auth session:', error);
        }
      }
    };
    
    // Load initial user
    const loadUser = async () => {
      try {
        await handleAuthSession();
        const currentUser = await getCurrentUser();
        setUser(currentUser);
        if (currentUser) {
          await refreshProfile();
        }
      } catch (error) {
        console.error('Failed to get current user:', error);
      } finally {
        setLoading(false);
      }
    };
    
    loadUser();
  }, []);

=======
>>>>>>> e04559e0
  const handleSignIn = async (pendingConversion?: PendingConversion) => {
    console.log('=== handleSignIn called ===', { pendingConversion });
    try {
      await signInWithGoogle(pendingConversion);
    } catch (error) {
      console.error('Sign in failed:', error);
      throw error;
    }
  };

  const handleSignOut = async () => {
    try {
      await signOut();
    } catch (error) {
      console.error('Sign out failed:', error);
      throw error;
    }
  };

  const value: AuthContextType = {
    user,
    profile,
    loading,
    signIn: handleSignIn,
    signOut: handleSignOut,
    refreshProfile,
  };

  return (
    <AuthContext.Provider value={value}>
      {children}
    </AuthContext.Provider>
  );
}<|MERGE_RESOLUTION|>--- conflicted
+++ resolved
@@ -142,49 +142,6 @@
     };
   }, []);
 
-<<<<<<< HEAD
-  useEffect(() => {
-    // Handle auth session from URL (for OAuth callback)
-    const handleAuthSession = async () => {
-      const supabase = createClient();
-      
-      // Check if there's a session in the URL hash (for implicit flow)
-      const hashParams = new URLSearchParams(window.location.hash.substring(1));
-      if (hashParams.get('access_token')) {
-        try {
-          const { error } = await supabase.auth.getSession();
-          if (error) {
-            console.error('Failed to get session:', error);
-          }
-          // Clear the hash from URL
-          window.history.replaceState(null, '', window.location.pathname);
-        } catch (error) {
-          console.error('Failed to handle auth session:', error);
-        }
-      }
-    };
-    
-    // Load initial user
-    const loadUser = async () => {
-      try {
-        await handleAuthSession();
-        const currentUser = await getCurrentUser();
-        setUser(currentUser);
-        if (currentUser) {
-          await refreshProfile();
-        }
-      } catch (error) {
-        console.error('Failed to get current user:', error);
-      } finally {
-        setLoading(false);
-      }
-    };
-    
-    loadUser();
-  }, []);
-
-=======
->>>>>>> e04559e0
   const handleSignIn = async (pendingConversion?: PendingConversion) => {
     console.log('=== handleSignIn called ===', { pendingConversion });
     try {
